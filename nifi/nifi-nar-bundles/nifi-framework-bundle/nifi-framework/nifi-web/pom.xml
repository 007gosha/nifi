--- conflicted
+++ resolved
@@ -17,11 +17,7 @@
     <parent>
         <groupId>org.apache.nifi</groupId>
         <artifactId>nifi-framework</artifactId>
-<<<<<<< HEAD
-        <version>0.2.1-incubating-SNAPSHOT</version>
-=======
         <version>0.2.2-SNAPSHOT</version>
->>>>>>> 3a75b3e8
     </parent>
     <artifactId>nifi-web</artifactId>
     <packaging>pom</packaging>
@@ -44,51 +40,31 @@
                 <groupId>org.apache.nifi</groupId>
                 <artifactId>nifi-web-api</artifactId>
                 <type>war</type>
-<<<<<<< HEAD
-                <version>0.2.1-incubating-SNAPSHOT</version>
-=======
                 <version>0.2.2-SNAPSHOT</version>
->>>>>>> 3a75b3e8
             </dependency>
             <dependency>
                 <groupId>org.apache.nifi</groupId>
                 <artifactId>nifi-web-error</artifactId>
                 <type>war</type>
-<<<<<<< HEAD
-                <version>0.2.1-incubating-SNAPSHOT</version>
-=======
                 <version>0.2.2-SNAPSHOT</version>
->>>>>>> 3a75b3e8
             </dependency>
             <dependency>
                 <groupId>org.apache.nifi</groupId>
                 <artifactId>nifi-web-docs</artifactId>
                 <type>war</type>
-<<<<<<< HEAD
-                <version>0.2.1-incubating-SNAPSHOT</version>
-=======
                 <version>0.2.2-SNAPSHOT</version>
->>>>>>> 3a75b3e8
             </dependency>
             <dependency>
                 <groupId>org.apache.nifi</groupId>
                 <artifactId>nifi-web-content-viewer</artifactId>
                 <type>war</type>
-<<<<<<< HEAD
-                <version>0.2.1-incubating-SNAPSHOT</version>
-=======
                 <version>0.2.2-SNAPSHOT</version>
->>>>>>> 3a75b3e8
             </dependency>
             <dependency>
                 <groupId>org.apache.nifi</groupId>
                 <artifactId>nifi-web-ui</artifactId>
                 <type>war</type>
-<<<<<<< HEAD
-                <version>0.2.1-incubating-SNAPSHOT</version>
-=======
                 <version>0.2.2-SNAPSHOT</version>
->>>>>>> 3a75b3e8
             </dependency>
         </dependencies>
     </dependencyManagement>
